from django.core.urlresolvers import resolve

from oscar.services import import_module

shipping_methods = import_module('shipping.repository', ['Repository'])


class ProgressChecker(object):
    u"""
    Class for testing whether the appropriate steps of the checkout
    have been completed.
    """
    
    # List of URL names that have to be completed (in this order)
    urls_for_steps = ['oscar-checkout-shipping-address',
                      'oscar-checkout-shipping-method',
                      'oscar-checkout-payment-method',
                      'oscar-checkout-preview',
                      'oscar-checkout-payment-details',
                      'oscar-checkout-submit',]
    
    def are_previous_steps_complete(self, request):
        u"""
        Checks whether the previous checkout steps have been completed.
        
        This uses the URL-name and the class-level list of required
        steps.
        """
        # Extract the URL name from the path
        complete_steps = self._get_completed_steps(request)
        try:
            url_name = self._get_url_name(request)
            current_step_index = self.urls_for_steps.index(url_name)
            last_completed_step_index = len(complete_steps) - 1
            return current_step_index <= last_completed_step_index + 1 
        except ValueError:
            # Can't find current step index - must be manipulation
            return False
        except IndexError:
            # No complete steps - only allowed to be on first page
            return current_step_index == 0
            
    def step_complete(self, request):
        u"""Record a checkout step as complete."""
        url_name = self._get_url_name(request)
        complete_steps = self._get_completed_steps(request)
        if not url_name in complete_steps:
            # Only add name if this is the first time the step 
            # has been completed. 
            complete_steps.append(url_name)
            request.session['checkout_complete_steps'] = complete_steps 
            
    def get_next_step(self, request):
        u"""Returns the next incomplete step of the checkout."""
        completed_steps = self._get_completed_steps(request)
        if len(completed_steps):
            return self.urls_for_steps[len(completed_steps)]  
        else: 
            return self.urls_for_steps[0]
            
    def all_steps_complete(self, request):
        u"""
        Order has been submitted - clear the completed steps from 
        the session.
        """
        request.session['checkout_complete_steps'] = []
        
    def _get_url_name(self, request):
        return resolve(request.path).url_name
        
    def _get_completed_steps(self, request):
        return request.session.get('checkout_complete_steps', [])
    

class CheckoutSessionData(object):
    u"""Class responsible for marshalling all the checkout session data."""
    SESSION_KEY = 'checkout_data'
    
    def __init__(self, request):
        self.request = request
        if self.SESSION_KEY not in self.request.session:
            self.request.session[self.SESSION_KEY] = {}
    
    def _check_namespace(self, namespace):
        if namespace not in self.request.session[self.SESSION_KEY]:
            self.request.session[self.SESSION_KEY][namespace] = {}
          
    def _get(self, namespace, key):
        u"""Return session value or None"""
        self._check_namespace(namespace)
        if key in self.request.session[self.SESSION_KEY][namespace]:
            return self.request.session[self.SESSION_KEY][namespace][key]
        return None
            
    def _set(self, namespace, key, value):
        u"""Set session value"""
        self._check_namespace(namespace)
        self.request.session[self.SESSION_KEY][namespace][key] = value
        self.request.session.modified = True
        
    def _unset(self, namespace, key):
        u"""Unset session value"""
        self._check_namespace(namespace)
        if key in self.request.session[self.SESSION_KEY][namespace]:
            del self.request.session[self.SESSION_KEY][namespace][key]
            self.request.session.modified = True
            
    def flush(self):
        u"""Delete session key"""
        self.request.session[self.SESSION_KEY] = {}
        
    # Shipping methods    
        
    def ship_to_user_address(self, address):
        u"""Set existing shipping address id to session and unset address fields from session"""
        self._set('shipping', 'user_address_id', address.id)
        self._unset('shipping', 'new_address_fields')
        
    def ship_to_new_address(self, address_fields):
        u"""Set new shipping address details to session and unset shipping address id"""
        self._set('shipping', 'new_address_fields', address_fields)
        self._unset('shipping', 'user_address_id')
        
    def new_address_fields(self):
        u"""Get shipping address fields from session"""
        return self._get('shipping', 'new_address_fields')
        
    def user_address_id(self):
        u"""Get user address id from session"""
        return self._get('shipping', 'user_address_id')
    
<<<<<<< HEAD
=======
    def use_free_shipping(self):
        u"""Set "free shipping" code to session"""
        self._set('shipping', 'method_code', '__free__')
    
>>>>>>> 048673f8
    def use_shipping_method(self, code):
        u"""Set shipping method code to session"""
        self._set('shipping', 'method_code', code)
        
    def shipping_method(self):
        u"""
        Returns the shipping method model based on the 
        data stored in the session.
        """
        code = self._get('shipping', 'method_code')
        if not code:
            return None
        repo = shipping_methods.Repository()
        return repo.find_by_code(code)<|MERGE_RESOLUTION|>--- conflicted
+++ resolved
@@ -129,13 +129,6 @@
         u"""Get user address id from session"""
         return self._get('shipping', 'user_address_id')
     
-<<<<<<< HEAD
-=======
-    def use_free_shipping(self):
-        u"""Set "free shipping" code to session"""
-        self._set('shipping', 'method_code', '__free__')
-    
->>>>>>> 048673f8
     def use_shipping_method(self, code):
         u"""Set shipping method code to session"""
         self._set('shipping', 'method_code', code)
