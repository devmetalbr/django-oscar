--- conflicted
+++ resolved
@@ -4,21 +4,13 @@
 {% load category_tags %}
 {% load dashboard_tags %}
 
-<<<<<<< HEAD
-<<<<<<< HEAD
-{% block extrahead %}
-    <link rel="stylesheet" href="{{ STATIC_URL }}css/dashboard.css" />
-=======
-=======
 
 {% block extrahead %}
     <link rel="stylesheet" href="{{ STATIC_URL }}css/dashboard.css" />
 {%endblock extrahead %}
 
->>>>>>> ee325d50
 {% block title %}
 Dashboard | {{ block.super }}
->>>>>>> ac2dec7b25fd5b5c0a56ce855d38031cd2a83b02
 {% endblock %}
 
 {% block layout %}
@@ -41,24 +33,14 @@
 
     <div class="container-fluid dashboard">
         <div class="row-fluid">
-<<<<<<< HEAD
-<<<<<<< HEAD
-=======
->>>>>>> ee325d50
             {% dashboard_navigation request.user %}
             <ul class="breadcrumb">
               <li>
                 <a href="{% url dashboard:index %}">Dashboard</a> <span class="divider">/</span>
               </li>
             </ul>
-<<<<<<< HEAD
-=======
-			{% dashboard_navigation %}
->>>>>>> ac2dec7b25fd5b5c0a56ce855d38031cd2a83b02
-=======
 			{% dashboard_navigation %}
 
->>>>>>> ee325d50
 			<ul class="primary-nav">
 				{% for item in nav_items %}
 				<li>
