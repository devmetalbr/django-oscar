{% load currency_filters %}
{% load history_tags %}
{% load basket_tags %}

<ul class="basket_item">
{% if request.basket.lines.count %}
    {% for line in basket.lines.all %}
    <li>
        <article>
            <h4><a href="{{ line.product.get_absolute_url }}">{{ line.description }}</a></h4>
            <p><strong>Quantity:</strong> <span>{{ line.quantity }}</span> x <span>{{ line.unit_price_excl_tax|currency }}</span></p>
        </article>
    </li>
    {% endfor %}
    <li class="form-actions">
        <h4><small>Total Excl Tax: {{ request.basket.total_excl_tax|currency }}</small> Total: {{ basket.total_incl_tax|currency }}</h4>
<<<<<<< HEAD
		<p><a href="{% url checkout:index %}" class="btn btn-info btn-small">View Basket</a></p>
=======
		<p><a href="{% url basket:summary %}" class="btn btn-info btn-small">View Basket</a></p>
>>>>>>> 11336668
        <p><a href="{% url checkout:index %}" class="btn btn-primary btn-small">Checkout</a></p>
    </li>
{% else %}
    <li>
        <p>Your basket is empty, you should probably add some items to buy.</p>
    </li>
{% endif %}
</ul><|MERGE_RESOLUTION|>--- conflicted
+++ resolved
@@ -14,11 +14,7 @@
     {% endfor %}
     <li class="form-actions">
         <h4><small>Total Excl Tax: {{ request.basket.total_excl_tax|currency }}</small> Total: {{ basket.total_incl_tax|currency }}</h4>
-<<<<<<< HEAD
-		<p><a href="{% url checkout:index %}" class="btn btn-info btn-small">View Basket</a></p>
-=======
 		<p><a href="{% url basket:summary %}" class="btn btn-info btn-small">View Basket</a></p>
->>>>>>> 11336668
         <p><a href="{% url checkout:index %}" class="btn btn-primary btn-small">Checkout</a></p>
     </li>
 {% else %}
