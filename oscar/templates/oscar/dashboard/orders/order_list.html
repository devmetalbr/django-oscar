{% extends 'dashboard/layout.html' %}
{% load url from future %}
{% load currency_filters %}
{% load sorting_tags %}
{% load i18n %}

{% block body_class %}orders{% endblock %}

{% block title %}
    {% trans "Order management" %} | {{ block.super }}
{% endblock %}

{% block breadcrumbs %}
    <ul class="breadcrumb">
        <li>
            <a href="{% url 'dashboard:index' %}">{% trans "Dashboard" %}</a>
            <span class="divider">/</span>
        </li>
        <li class="active">{% trans "Order management" %}</li>
    </ul>
{% endblock %}

{% block header %}
    <div class="page-header">
        <h1>{% trans "Order management" %}</h1>
    </div>
{% endblock header %}

{% block dashboard_content %}
    <div class="table-header">
        <h3><i class="icon-search icon-large"></i>{% trans "Search" %}</h3>
    </div>
    <div class="well">
        <form action="." method="get" class="form-inline" id="search_form">
            {% for field in form %}
                {% if "order" in field.id_for_label %}
                    {% if field.is_hidden %}
                        {{ field }}
                    {% else %}
                        <span class="control-group {% if field.errors %}error{% endif %}">
                            {{ field.label_tag }}
                            {{ field }}
                            {% for error in field.errors %}
                                <ul class="help-block">
                                    <li>{{ error }}</li>
                                </ul>
                            {% endfor %}
                        </span>
                    {% endif %}
                {% endif %}
            {% endfor %}
            <input type="submit" value="{% trans "Search" %}" class="btn btn-primary" />
            <a data-toggle="modal" href="#SearchModal">{% trans "Advanced Search" %}</a>
        </form>

        <div class="modal hide fade" id="SearchModal">
            <div class="modal-header">
                <button type="button" class="close" data-dismiss="modal">×</button>
                <h3>{% trans "Advanced Search" %}</h3>
            </div>
            <form action="." method="get" class="form-horizontal">
                <div class="modal-body">
                    {% csrf_token %}
                    {% include "partials/form_fields.html" with form=form %}
                </div>
                <div class="modal-footer">
                    <a href="#" class="btn" data-dismiss="modal">{% trans "Close" %}</a>
                    <button type="submit" class="btn btn-primary">{% trans "Search" %}</button>
                </div>
            </form>
        </div>
    </div>

    {% if orders|length %}
        <form action="." method="post" class="order_table" id="orders_form">
            {% csrf_token %}
            {% include "dashboard/orders/partials/bulk_edit_form.html" with status=active_status %}

            <table class="table table-striped table-bordered table-hover">

                <caption>
                    <h3 class="pull-left"><i class="icon-shopping-cart icon-large"></i>{{ queryset_description }}</h3>
                    <div class="pull-right">
                        <div class="form-inline">
                            <label>{% trans "Download selected orders as a CSV" %}</label>
                            <input type="hidden" name="action" value="download_selected_orders" />
                            <button type="submit" class="btn btn-primary" name="download_selected">{% trans "Download" %}</button>
                        </div>
                    </div>
                </caption>

                <thead>
                    <tr>
                        <th>{% trans "Select all" %}</th>
                        <th>{% anchor 'number' _("Order number") %}</th>
                        <th>{% anchor 'total_incl_tax' _("Total inc tax") %}</th>
                        <th>{% trans "Number of items" %}</th>
                        <th>{% trans "Status" %}</th>
                        <th>{% trans "Customer" %}</th>
                        <th>{% trans "Shipping address" %}</th>
                        <th>{% trans "Billing address" %}</th>
                        <th>{% trans "Date of purchase" %}</th>
                        <th></th>
                    </tr>
                </thead>
                {% for order in orders %}
                    <tr>
                        <td><input type="checkbox" name="selected_order" class="selected_order" value="{{ order.id }}"/>
                            <td><a href="{% url 'dashboard:order-detail' number=order.number %}">{{ order.number }}</a></td>
                            <td>{{ order.total_incl_tax|currency:order.currency }}</td>
                            <td>{{ order.num_items }}</td>
                            <td>{{ order.status|default:"-" }}</td>
                            <td>
                                {% if not order.is_anonymous %}
<<<<<<< HEAD
                                    <a href="{% url 'dashboard:user-detail' pk=order.user.id %}">{{ order.user.get_full_name }}</a>
=======
                                    <a href="{% url 'dashboard:user-detail' order.user.id %}">{{ order.user.get_full_name|default:"-" }}</a>
>>>>>>> feff80b9
                                {% else %}
                                    {{ order.email }}
                                {% endif %}
                            </td>
                            <td>{{ order.shipping_address|default:"-" }}</td>
                            <td>{{ order.billing_address|default:"-" }}</td>
                            <td>{{ order.date_placed }}</td>
                            <td>
                                <a class="btn btn-info" href="{% url 'dashboard:order-detail' number=order.number %}">{% trans "View" %}</a>
                            </td>
                        </tr>
                    {% endfor %}
                </table>

                {% include "dashboard/orders/partials/bulk_edit_form.html" with status=active_status %}
                {% include "partials/pagination.html" %}

            </form>

        {% else %}
            <table class="table table-striped table-bordered">
                <caption><i class="icon-shopping-cart icon-large"></i>{{ queryset_description }}</caption>
                <tr><td>{% trans "No orders found." %}</td></tr>
            </table>
        {% endif %}

    {% endblock dashboard_content %}

    {% block onbodyload %}
        {{ block.super }}
        oscar.dashboard.orders.initTable();
        oscar.dashboard.search.init();
    {% endblock onbodyload %}<|MERGE_RESOLUTION|>--- conflicted
+++ resolved
@@ -112,11 +112,7 @@
                             <td>{{ order.status|default:"-" }}</td>
                             <td>
                                 {% if not order.is_anonymous %}
-<<<<<<< HEAD
-                                    <a href="{% url 'dashboard:user-detail' pk=order.user.id %}">{{ order.user.get_full_name }}</a>
-=======
-                                    <a href="{% url 'dashboard:user-detail' order.user.id %}">{{ order.user.get_full_name|default:"-" }}</a>
->>>>>>> feff80b9
+                                    <a href="{% url 'dashboard:user-detail' pk=order.user.id %}">{{ order.user.get_full_name|default:"-" }}</a>
                                 {% else %}
                                     {{ order.email }}
                                 {% endif %}
