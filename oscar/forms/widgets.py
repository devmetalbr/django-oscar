import re
from django import forms
from django.core.files.uploadedfile import InMemoryUploadedFile
from django.forms.util import flatatt
from django.forms.widgets import FileInput
from django.template import Context
from django.template.loader import render_to_string
from django.utils import formats, six
from django.utils.six.moves import filter
from django.utils.six.moves import map
from django.utils.encoding import force_text
from django.utils.html import format_html
from django.utils.safestring import mark_safe


class ImageInput(FileInput):
    """
    Widget providing a input element for file uploads based on the
    Django ``FileInput`` element. It hides the actual browser-specific
    input element and shows the available image for images that have
    been previously uploaded. Selecting the image will open the file
    dialog and allow for selecting a new or replacing image file.
    """
    template_name = 'partials/image_input_widget.html'
    attrs = {'accept': 'image/*'}

    def render(self, name, value, attrs=None):
        """
        Render the ``input`` field based on the defined ``template_name``. The
        image URL is take from *value* and is provided to the template as
        ``image_url`` context variable relative to ``MEDIA_URL``. Further
        attributes for the ``input`` element are provide in ``input_attrs`` and
        contain parameters specified in *attrs* and *name*.
        If *value* contains no valid image URL an empty string will be provided
        in the context.
        """
        final_attrs = self.build_attrs(attrs, type=self.input_type, name=name)
        if not value or isinstance(value, InMemoryUploadedFile):
            # can't display images that aren't stored
            image_url = ''
        else:
            image_url = final_attrs['value'] = force_text(
                self._format_value(value))

        return render_to_string(self.template_name, Context({
            'input_attrs': flatatt(final_attrs),
            'image_url': image_url,
            'image_id': "%s-image" % final_attrs['id'],
        }))


class WYSIWYGTextArea(forms.Textarea):

    def __init__(self, *args, **kwargs):
        kwargs.setdefault('attrs', {})
        kwargs['attrs'].setdefault('class', '')
        kwargs['attrs']['class'] += ' wysiwyg'
        super(WYSIWYGTextArea, self).__init__(*args, **kwargs)


def datetime_format_to_js_date_format(format):
    """
    Convert a Python datetime format to a date format suitable for use with
    the JS date picker we use.
    """
    format = format.split()[0]
    return datetime_format_to_js_datetime_format(format)


def datetime_format_to_js_time_format(format):
    """
    Convert a Python datetime format to a time format suitable for use with the
    JS time picker we use.
    """
    try:
        format = format.split()[1]
    except IndexError:
        pass
    converted = format
    replacements = {
        '%H': 'hh',
        '%I': 'HH',
        '%M': 'ii',
        '%S': 'ss',
    }
    for search, replace in replacements.items():
        converted = converted.replace(search, replace)
    return converted.strip()


def datetime_format_to_js_datetime_format(format):
    """
    Convert a Python datetime format to a time format suitable for use with
    the datetime picker we use, http://www.malot.fr/bootstrap-datetimepicker/.
    """
    converted = format
    replacements = {
        '%Y': 'yyyy',
        '%y': 'yy',
        '%m': 'mm',
        '%d': 'dd',
        '%H': 'hh',
        '%I': 'HH',
        '%M': 'ii',
        '%S': 'ss',
    }
    for search, replace in replacements.items():
        converted = converted.replace(search, replace)

    return converted.strip()


def datetime_format_to_js_input_mask(format):
    # taken from
    # http://stackoverflow.com/questions/15175142/how-can-i-do-multiple-substitutions-using-regex-in-python  # noqa
    def multiple_replace(dict, text):
        # Create a regular expression  from the dictionary keys
        regex = re.compile("(%s)" % "|".join(map(re.escape, dict.keys())))

        # For each match, look-up corresponding value in dictionary
        return regex.sub(lambda mo: dict[mo.string[mo.start():mo.end()]], text)

    replacements = {
        '%Y': 'y',
        '%y': '99',
        '%m': 'm',
        '%d': 'd',
        '%H': 'h',
        '%I': 'h',
        '%M': 's',
        '%S': 's',
    }
    return multiple_replace(replacements, format).strip()


class DateTimeWidgetMixin(object):
    def get_format(self):
        format = self.format
        if hasattr(self, 'manual_format'):
<<<<<<< HEAD
            # For django <= 1.6.5, see
            # https://code.djangoproject.com/ticket/21173
            if self.is_localized and not self.manual_format:
                format = force_text(
                    formats.get_format('DATE_INPUT_FORMATS')[0])
=======
            # For django <= 1.6.5
            # see https://code.djangoproject.com/ticket/21173
            if self.is_localized and not self.manual_format:
                format = force_text(formats.get_format(self.format_key)[0])
>>>>>>> 1654f065
        else:
            # For django >= 1.7
            format = format or formats.get_format(self.format_key)[0]

        return format

    def gett_attrs(self, attrs, format):
        if not attrs:
            attrs = {}

        attrs['data-inputmask'] = "'mask': '{mask}'".format(
            mask=datetime_format_to_js_input_mask(format))

        return attrs


class TimePickerInput(DateTimeWidgetMixin, forms.TimeInput):
    """
    A widget that passes the date format to the JS date picker in a data
    attribute.
    """
    format_key = 'TIME_INPUT_FORMATS'

    def render(self, name, value, attrs=None):
        format = self.get_format()
        input = super(TimePickerInput, self).render(
            name, value, self.gett_attrs(attrs, format))

        attrs = {'data-oscarWidget': 'time',
                 'data-timeFormat':
                 datetime_format_to_js_time_format(format),
                 }

        div = format_html('<div class="input-append date"{}>', flatatt(attrs))
        return mark_safe('{div}'
                         ' {input}'
                         ' <span class="add-on">'
                         '  <i class="icon-time"></i>'
                         ' </span>'
                         '</div>'
                         .format(div=div, input=input))


class DatePickerInput(DateTimeWidgetMixin, forms.DateInput):
    """
    A widget that passes the date format to the JS date picker in a data
    attribute.
    """
<<<<<<< HEAD
    def render(self, name, value, attrs=None):
        format = self.format
        if hasattr(self, 'manual_format'):
            # For django <= 1.6.5, see
            # https://code.djangoproject.com/ticket/21173
            if self.is_localized and not self.manual_format:
                format = force_text(
                    formats.get_format('DATE_INPUT_FORMATS')[0])
        else:
            # For django >= 1.7
            format = format or formats.get_format(self.format_key)[0]
=======
    format_key = 'DATE_INPUT_FORMATS'
>>>>>>> 1654f065

    def render(self, name, value, attrs=None):
        format = self.get_format()
        input = super(DatePickerInput, self).render(
            name, value, self.gett_attrs(attrs, format))

        attrs = {'data-oscarWidget': 'date',
                 'data-dateFormat':
                 datetime_format_to_js_date_format(format),
                 }

        div = format_html('<div class="input-append date"{}>', flatatt(attrs))
        return mark_safe('{div}'
                         ' {input}'
                         ' <span class="add-on">'
                         '  <i class="icon-calendar"></i>'
                         ' </span>'
                         '</div>'
                         .format(div=div, input=input))


class DateTimePickerInput(DateTimeWidgetMixin, forms.DateTimeInput):
    """
    A widget that passes the datetime format to the JS datetime picker in a
    data attribute.

    It also removes seconds by default. However this only works with widgets
    without localize=True.

    For localized widgets refer to
    https://docs.djangoproject.com/en/1.6/topics/i18n/formatting/#creating-custom-format-files # noqa
    instead to override the format.
    """
    format_key = 'DATETIME_INPUT_FORMATS'

    def __init__(self, *args, **kwargs):
        include_seconds = kwargs.pop('include_seconds', False)
        super(DateTimePickerInput, self).__init__(*args, **kwargs)

        if not include_seconds and self.format:
            self.format = re.sub(':?%S', '', self.format)

    def render(self, name, value, attrs=None):
<<<<<<< HEAD
        format = self.format
        if hasattr(self, 'manual_format'):
            # For django <= 1.6.5, see
            # https://code.djangoproject.com/ticket/21173
            if self.is_localized and not self.manual_format:
                format = force_text(
                    formats.get_format('DATETIME_INPUT_FORMATS')[0])
        else:
            # For django >= 1.7
            format = format or formats.get_format(self.format_key)[0]

        input = super(DateTimePickerInput, self).render(name, value, attrs)
=======
        format = self.get_format()
        input = super(DateTimePickerInput, self).render(
            name, value, self.gett_attrs(attrs, format))
>>>>>>> 1654f065

        attrs = {'data-oscarWidget': 'datetime',
                 'data-datetimeFormat':
                 datetime_format_to_js_datetime_format(format),
                 }

        div = format_html('<div class="input-append date"{}>', flatatt(attrs))
        return mark_safe('{div}'
                         ' {input}'
                         ' <span class="add-on">'
                         '  <i class="icon-calendar"></i>'
                         ' </span>'
                         '</div>'
                         .format(div=div, input=input))


class AdvancedSelect(forms.Select):
    """
    Customised Select widget that allows a list of disabled values to be passed
    to the constructor.  Django's default Select widget doesn't allow this so
    we have to override the render_option method and add a section that checks
    for whether the widget is disabled.
    """

    def __init__(self, attrs=None, choices=(), disabled_values=()):
        self.disabled_values = set(force_text(v) for v in disabled_values)
        super(AdvancedSelect, self).__init__(attrs, choices)

    def render_option(self, selected_choices, option_value, option_label):
        option_value = force_text(option_value)
        if option_value in self.disabled_values:
            selected_html = mark_safe(' disabled="disabled"')
        elif option_value in selected_choices:
            selected_html = mark_safe(' selected="selected"')
            if not self.allow_multiple_selected:
                # Only allow for a single selection.
                selected_choices.remove(option_value)
        else:
            selected_html = ''
        return format_html(u'<option value="{0}"{1}>{2}</option>',
                           option_value,
                           selected_html,
                           force_text(option_label))


class RemoteSelect(forms.Widget):
    """
    Somewhat reusable widget that allows AJAX lookups in combination with
    select2.
    Requires setting the URL of a lookup view either as class attribute or when
    constructing
    """
    is_multiple = False
    css = 'select2 input-xlarge'
    lookup_url = None

    def __init__(self, *args, **kwargs):
        if 'lookup_url' in kwargs:
            self.lookup_url = kwargs.pop('lookup_url')
        if self.lookup_url is None:
            raise ValueError(
                "RemoteSelect requires a lookup ULR")
        super(RemoteSelect, self).__init__(*args, **kwargs)

    def format_value(self, value):
        return six.text_type(value or '')

    def value_from_datadict(self, data, files, name):
        value = data.get(name, None)
        if value is None:
            return value
        else:
            return six.text_type(value)

    def render(self, name, value, attrs=None, choices=()):
        attrs = self.build_attrs(attrs, **{
            'type': 'hidden',
            'class': self.css,
            'name': name,
            'data-ajax-url': self.lookup_url,
            'data-multiple': 'multiple' if self.is_multiple else '',
            'value': self.format_value(value),
            'data-required': 'required' if self.is_required else '',
            })
        return mark_safe(u'<input %s>' % flatatt(attrs))


class MultipleRemoteSelect(RemoteSelect):
    is_multiple = True
    css = 'select2 input-xxlarge'

    def format_value(self, value):
        if value:
            return ','.join(map(six.text_type, filter(bool, value)))
        else:
            return ''

    def value_from_datadict(self, data, files, name):
        value = data.get(name, None)
        if value is None:
            return []
        else:
            return list(filter(bool, value.split(',')))<|MERGE_RESOLUTION|>--- conflicted
+++ resolved
@@ -137,18 +137,10 @@
     def get_format(self):
         format = self.format
         if hasattr(self, 'manual_format'):
-<<<<<<< HEAD
             # For django <= 1.6.5, see
             # https://code.djangoproject.com/ticket/21173
             if self.is_localized and not self.manual_format:
-                format = force_text(
-                    formats.get_format('DATE_INPUT_FORMATS')[0])
-=======
-            # For django <= 1.6.5
-            # see https://code.djangoproject.com/ticket/21173
-            if self.is_localized and not self.manual_format:
                 format = force_text(formats.get_format(self.format_key)[0])
->>>>>>> 1654f065
         else:
             # For django >= 1.7
             format = format or formats.get_format(self.format_key)[0]
@@ -197,21 +189,7 @@
     A widget that passes the date format to the JS date picker in a data
     attribute.
     """
-<<<<<<< HEAD
-    def render(self, name, value, attrs=None):
-        format = self.format
-        if hasattr(self, 'manual_format'):
-            # For django <= 1.6.5, see
-            # https://code.djangoproject.com/ticket/21173
-            if self.is_localized and not self.manual_format:
-                format = force_text(
-                    formats.get_format('DATE_INPUT_FORMATS')[0])
-        else:
-            # For django >= 1.7
-            format = format or formats.get_format(self.format_key)[0]
-=======
     format_key = 'DATE_INPUT_FORMATS'
->>>>>>> 1654f065
 
     def render(self, name, value, attrs=None):
         format = self.get_format()
@@ -255,24 +233,9 @@
             self.format = re.sub(':?%S', '', self.format)
 
     def render(self, name, value, attrs=None):
-<<<<<<< HEAD
-        format = self.format
-        if hasattr(self, 'manual_format'):
-            # For django <= 1.6.5, see
-            # https://code.djangoproject.com/ticket/21173
-            if self.is_localized and not self.manual_format:
-                format = force_text(
-                    formats.get_format('DATETIME_INPUT_FORMATS')[0])
-        else:
-            # For django >= 1.7
-            format = format or formats.get_format(self.format_key)[0]
-
-        input = super(DateTimePickerInput, self).render(name, value, attrs)
-=======
         format = self.get_format()
         input = super(DateTimePickerInput, self).render(
             name, value, self.gett_attrs(attrs, format))
->>>>>>> 1654f065
 
         attrs = {'data-oscarWidget': 'datetime',
                  'data-datetimeFormat':
