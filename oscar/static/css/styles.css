--- conflicted
+++ resolved
@@ -1217,10 +1217,7 @@
 }
 .well-blank {
   background-color: #ffffff;
-<<<<<<< HEAD
-=======
   border-color: rgba(0, 0, 0, 0.1);
->>>>>>> 140533fc
 }
 .fade {
   -webkit-transition: opacity 0.15s linear;
