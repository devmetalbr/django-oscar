--- conflicted
+++ resolved
@@ -1,6 +1,5 @@
 from django.core.urlresolvers import reverse
 from django.contrib import messages
-<<<<<<< HEAD
 from django.db.models import get_model
 from django.http import HttpResponseRedirect
 from extra_views import ModelFormsetView
@@ -16,7 +15,7 @@
     extra = 0
     
     def get_context_data(self, **kwargs):
-        context = super(NewBasketView, self).get_context_data(**kwargs)
+        context = super(BasketView, self).get_context_data(**kwargs)
         if self.request.user.is_authenticated():
             try:
                 saved_basket = self.basket_model.saved.get(owner=self.request.user)
@@ -25,73 +24,6 @@
             except self.basket_model.DoesNotExist:
                 pass
         return context
-=======
-from django.core.exceptions import ObjectDoesNotExist
-from django.template.response import TemplateResponse
-from django.views.generic import DetailView
-
-from oscar.view.generic import PostActionMixin
-from oscar.core.loading import import_module
-
-import_module('basket.models', ['Basket', 'Line', 'InvalidBasketLineError'], locals())
-import_module('basket.forms', ['FormFactory'], locals())
-import_module('basket.signals', ['basket_addition'], locals())
-import_module('product.models', ['Item'], locals())
-import_module('offer.models', ['Voucher'], locals())
-    
-        
-class BasketView(DetailView, PostActionMixin):
-    u"""Class-based view for the basket model."""
-    template_name = 'oscar/basket/summary.html'
-    context_object_name = 'basket'
-    
-    def __init__(self):
-        self.response = HttpResponseRedirect(reverse('oscar-basket'))
-    
-    def get_object(self):
-        u"""Return a basket model"""
-        return self.request.basket
-    
-    def get_context_data(self, **kwargs):
-        context = super(BasketView, self).get_context_data(**kwargs)
-        if self.request.user.is_authenticated():
-            try:
-                context['saved_basket'] = Basket.saved.get(owner=self.request.user)
-            except Basket.DoesNotExist:
-                pass
-        return context
-            
-    def do_flush(self, basket):
-        u"""Flush basket content"""
-        basket.flush()
-        messages.info(self.request, "Your basket has been emptied")
-        
-    def do_add(self, basket):
-        u"""Add an item to the basket"""
-        item = get_object_or_404(Item.objects, pk=self.request.POST['product_id'])
-        
-        # Send signal so analytics can track this event.  Note that be emitting
-        # the signal here, we do not track quantity changes to a product - only
-        # the initial "add".
-        basket_addition.send(sender=self, product=item, user=self.request.user)
-        
-        factory = FormFactory()
-        form = factory.create(item, self.request.POST)
-        if not form.is_valid():
-            print form.errors
-            self.response = HttpResponseRedirect(item.get_absolute_url())
-            messages.error(self.request, "Unable to add your item to the basket - submission not valid")
-        else:
-            # Extract product options from POST
-            options = []
-            for option in item.options:
-                if option.code in form.cleaned_data:
-                    options.append({'option': option, 'value': form.cleaned_data[option.code]})
-            basket.add_product(item, form.cleaned_data['quantity'], options)
-            
-            messages.info(self.request, "'%s' (quantity %d) has been added to your basket" %
-                          (item.get_title(), form.cleaned_data['quantity']))
->>>>>>> b2b46fee
     
     def get_queryset(self):
         return self.request.basket.lines.all()
@@ -106,10 +38,9 @@
                     saved_basket, _ = get_model('basket','basket').saved.get_or_create(owner=self.request.user)
                     saved_basket.merge_line(instance)
                     messages.info(self.request, "'%s' has been saved for later" % instance.product)
-        return super(NewBasketView, self).formset_valid(formset)
-
-
-<<<<<<< HEAD
+        return super(BasketView, self).formset_valid(formset)
+
+
 class SavedBasketView(ModelFormsetView):
     model = get_model('basket', 'line')
     form_class = SavedLineForm
@@ -121,78 +52,6 @@
     
     def get_success_url(self):
         return reverse('oscar-basket')
-=======
-class LineView(DetailView, PostActionMixin):
-    
-    def __init__(self, **kwargs):
-        super(LineView, self).__init__(**kwargs)
-        self.response = HttpResponseRedirect(reverse('oscar-basket'))
-    
-    def get_object(self):
-        """
-        Returns the basket line in question
-        """
-        return self.request.basket.lines.get(line_reference=self.kwargs['line_reference'])
-        
-    def post(self, request, *args, **kwargs):
-        u"""Handle POST requests against the basket line"""
-        try:
-            return super(LineView, self).post(request, *args, **kwargs)
-        except Line.DoesNotExist:
-            messages.error(self.request, "Unable to find a line with reference %s in your basket" % self.kwargs['line_reference'])
-        except InvalidBasketLineError, e:
-            messages.error(self.request, str(e))
-        return self.response
-            
-    def get_quantity(self):
-        u"""Get item quantity"""
-        if 'quantity' in self.request.POST:
-            return int(self.request.POST['quantity'])
-        return 0        
-            
-    def do_increment_quantity(self, line):
-        u"""Increment item quantity"""
-        q = self.get_quantity()
-        line.quantity += q
-        line.save()    
-        msg = "The quantity of '%s' has been increased by %d" % (line.product, q)
-        messages.info(self.request, msg)
-        
-    def do_decrement_quantity(self, line):
-        u"""Decrement item quantity"""
-        q = self.get_quantity()
-        line.quantity -= q
-        line.save()    
-        msg = "The quantity of '%s' has been decreased by %d" % (line.product, q)
-        messages.info(self.request, msg)
-        
-    def do_set_quantity(self, line):
-        u"""Set an item quantity"""
-        q = self.get_quantity()
-        line.quantity = q
-        line.save()    
-        msg = "The quantity of '%s' has been set to %d" % (line.product, q)
-        messages.info(self.request, msg)
-        
-    def do_delete(self, line):
-        u"""Delete a basket item"""
-        line.delete()
-        msg = "'%s' has been removed from your basket" % line.product
-        messages.info(self.request, msg)
-        
-    def do_save_for_later(self, line):
-        u"""Save basket for later use"""
-        if not self.request.user.is_authenticated():
-            messages.error(self.request, "Only signed in users can save basket lines")
-            return
-        saved_basket, _ = Basket.saved.get_or_create(owner=self.request.user)
-        saved_basket.merge_line(line)
-        msg = "'%s' has been saved for later" % line.product
-        messages.info(self.request, msg)
-        
-       
-class SavedLineView(DetailView, PostActionMixin):
->>>>>>> b2b46fee
     
     def get_queryset(self):
         if self.request.user.is_authenticated():
@@ -202,7 +61,6 @@
                 pass
         return saved_basket.lines.all()
     
-<<<<<<< HEAD
     def formset_valid(self, formset):
         for form in formset:
             if form.cleaned_data['move_to_basket']:
@@ -442,28 +300,4 @@
 #        u"""Get line item quantity"""
 #        if 'quantity' in self.request.POST:
 #            return int(self.request.POST['quantity'])
-#        return 0
-=======
-    def get_object(self):
-        basket = Basket.saved.get(owner=self.request.user)
-        return basket.lines.get(line_reference=self.kwargs['line_reference'])
-            
-    def do_move_to_basket(self, line):
-        u"""Merge line items in to current basket"""
-        real_basket = self.request.basket
-        real_basket.merge_line(line)
-        msg = "'%s' has been moved back to your basket" % line.product
-        messages.info(self.request, msg)
-        
-    def do_delete(self, line):
-        u"""Delete line item"""
-        line.delete()
-        msg = "'%s' has been removed" % line.product
-        messages.warn(self.request, msg)
-        
-    def get_quantity(self):
-        u"""Get line item quantity"""
-        if 'quantity' in self.request.POST:
-            return int(self.request.POST['quantity'])
-        return 0
->>>>>>> b2b46fee
+#        return 0