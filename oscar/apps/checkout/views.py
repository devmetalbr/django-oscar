--- conflicted
+++ resolved
@@ -194,15 +194,6 @@
 
         return super(ShippingAddressView, self).get(request, *args, **kwargs)
 
-<<<<<<< HEAD
-    def does_basket_require_shipping(self, basket):
-        """
-        Test whether the contents of the basket require shipping
-        """
-        return basket.is_shipping_required()
-
-=======
->>>>>>> 5f67e383
     def get_initial(self):
         return self.checkout_session.new_shipping_address_fields()
 
