<<<<<<< HEAD
from oscar.apps.address.tests import *
from oscar.apps.basket.tests import *
from oscar.apps.order.tests import *
from oscar.apps.product.tests import *
from oscar.apps.stock.tests import *
from oscar.apps.checkout.tests import *
from oscar.apps.payment.tests import *
from oscar.apps.offer.tests import *
from oscar.apps.shipping.tests import *
from oscar.apps.customer.tests import *
from oscar.apps.discount.tests import *
from oscar.apps.promotions.tests import *

from oscar.core.tests import *
=======
import unittest

from django.test import TestCase

from oscar.address.tests import *
from oscar.basket.tests import *
from oscar.order.tests import *
from oscar.product.tests import *
from oscar.stock.tests import *
from oscar.checkout.tests import *
from oscar.catalogue_import.tests import *
from oscar.payment.tests import *
from oscar.offer.tests import *
from oscar.shipping.tests import *
from oscar.customer.tests import *
from oscar.discount.tests import *

from oscar.services import import_module, AppNotFoundError

class ImportAppTests(unittest.TestCase):

    def test_a_specified_class_is_imported_correctly(self):
        module = import_module('product.models', ['Item'])
        self.assertEqual('oscar.product.models', module.__name__)
        
    def test_unknown_apps_raise_exception(self):
        self.assertRaises(AppNotFoundError, import_module, 'banana', ['skin'])
   
    def test_no_classes_specified_raise_exception(self):
        self.assertRaises(ValueError, import_module, 'product.models')
>>>>>>> 2e529234
<|MERGE_RESOLUTION|>--- conflicted
+++ resolved
@@ -1,4 +1,3 @@
-<<<<<<< HEAD
 from oscar.apps.address.tests import *
 from oscar.apps.basket.tests import *
 from oscar.apps.order.tests import *
@@ -11,37 +10,6 @@
 from oscar.apps.customer.tests import *
 from oscar.apps.discount.tests import *
 from oscar.apps.promotions.tests import *
+from oscar.apps.catalogue_import.tests import *
 
-from oscar.core.tests import *
-=======
-import unittest
-
-from django.test import TestCase
-
-from oscar.address.tests import *
-from oscar.basket.tests import *
-from oscar.order.tests import *
-from oscar.product.tests import *
-from oscar.stock.tests import *
-from oscar.checkout.tests import *
-from oscar.catalogue_import.tests import *
-from oscar.payment.tests import *
-from oscar.offer.tests import *
-from oscar.shipping.tests import *
-from oscar.customer.tests import *
-from oscar.discount.tests import *
-
-from oscar.services import import_module, AppNotFoundError
-
-class ImportAppTests(unittest.TestCase):
-
-    def test_a_specified_class_is_imported_correctly(self):
-        module = import_module('product.models', ['Item'])
-        self.assertEqual('oscar.product.models', module.__name__)
-        
-    def test_unknown_apps_raise_exception(self):
-        self.assertRaises(AppNotFoundError, import_module, 'banana', ['skin'])
-   
-    def test_no_classes_specified_raise_exception(self):
-        self.assertRaises(ValueError, import_module, 'product.models')
->>>>>>> 2e529234
+from oscar.core.tests import *