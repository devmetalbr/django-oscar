--- conflicted
+++ resolved
@@ -4,16 +4,6 @@
 from oscar.views import home
 
 urlpatterns = patterns('',
-<<<<<<< HEAD
-    (r'product/', include('oscar.product.urls')),
-    (r'basket/', include('oscar.basket.urls')),
-    (r'checkout/', include('oscar.checkout.urls')),
-    (r'order-management/', include('oscar.order_management.urls')),
-    (r'accounts/', include('oscar.customer.urls')),
-    (r'promotions/', include('oscar.promotions.urls')),
-    (r'reports/', include('oscar.reports.urls')),
-    (r'search/', include('oscar.search.urls')),
-=======
     (r'product/', include('oscar.apps.product.urls')),
     (r'basket/', include('oscar.apps.basket.urls')),
     (r'checkout/', include('oscar.apps.checkout.urls')),
@@ -21,7 +11,7 @@
     (r'accounts/', include('oscar.apps.customer.urls')),
     (r'promotions/', include('oscar.apps.promotions.urls')),
     (r'reports/', include('oscar.apps.reports.urls')),
->>>>>>> fdcbdb4f
+    (r'search/', include('oscar.apps.search.urls')),
     (r'^$', home),     
 )
 
