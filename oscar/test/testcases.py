--- conflicted
+++ resolved
@@ -22,69 +22,6 @@
         user.user_permissions.add(perm)
 
 
-<<<<<<< HEAD
-=======
-class ClientTestCase(TestCase):
-    """
-    Helper TestCase for using Django's test client.  The class provides
-    auto-creation of a user to avoid boilerplate code.
-    """
-    username = 'dummyuser'
-    email = 'dummyuser@example.com'
-    password = 'staffpassword'
-    is_anonymous = False
-    is_staff = False
-    is_superuser = False
-    permissions = []
-
-    def setUp(self):
-        self.client = Client()
-        if not self.is_anonymous:
-            self.login()
-
-    def login(self):
-        self.user = self.create_user()
-        self.client.login(email=self.email,
-                          password=self.password)
-
-    def create_user(self, username=None, password=None, email=None,
-                    is_staff=None, is_superuser=None, permissions=None):
-        user = User.objects.create_user(username or self.username,
-                                        email or self.email,
-                                        password or self.password)
-        user.is_staff = is_staff or self.is_staff
-        user.is_superuser = is_superuser or self.is_superuser
-        user.save()
-
-        perms = permissions if permissions is not None else self.permissions
-        add_permissions(user, perms)
-        return user
-
-    def assertIsRedirect(self, response, expected_url=None):
-        self.assertTrue(response.status_code in (httplib.FOUND,
-                                                 httplib.MOVED_PERMANENTLY))
-        if expected_url:
-            location = URL.from_string(response['Location'])
-            self.assertEqual(expected_url, location.path())
-
-    def assertRedirectUrlName(self, response, name, kwargs=None):
-        self.assertIsRedirect(response)
-        location = response['Location'].replace('http://testserver', '')
-        self.assertEqual(location, reverse(name, kwargs=kwargs))
-
-    def assertIsOk(self, response):
-        self.assertEqual(httplib.OK, response.status_code)
-
-    def assertNoAccess(self, response):
-        self.assertTrue(response.status_code in (httplib.NOT_FOUND,
-                                                 httplib.FORBIDDEN))
-
-    def assertInContext(self, response, key):
-        self.assertTrue(key in response.context,
-                        "Context should contain a variable '%s'" % key)
-
-
->>>>>>> 066fc400
 class WebTestCase(WebTest):
     is_staff = False
     is_anonymous = False
@@ -116,7 +53,9 @@
     def login(self, username=None, password=None):
         username = username or self.username
         password = password or self.password
-        self.client.login(username=username, password=password)
+        result = self.client.login(email=self.email, password=password)
+        if not result:
+            self.fail("Unable to login")
 
     # Custom assertions
 
