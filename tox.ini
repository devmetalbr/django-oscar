--- conflicted
+++ resolved
@@ -3,42 +3,8 @@
 max-complexity = 10
 ignore = W503
 
-<<<<<<< HEAD
-[testenv]
-commands = python runtests.py []
-
-[testenv:py27-1.7]
-basepython = python2.7
-deps = -r{toxinidir}/requirements.txt
-       django==1.7.7
-
-[testenv:py33-1.7]
-basepython = python3.3
-deps = -r{toxinidir}/requirements.txt
-       django==1.7.7
-
-[testenv:py34-1.7]
-basepython = python3.4
-deps = -r{toxinidir}/requirements.txt
-       django==1.7.7
-
-[testenv:py27-1.8]
-basepython = python2.7
-deps = -r{toxinidir}/requirements.txt
-       django==1.8.0
-
-[testenv:py33-1.8]
-basepython = python3.3
-deps = -r{toxinidir}/requirements.txt
-       django==1.8.0
-
-[testenv:py34-1.8]
-basepython = python3.4
-deps = -r{toxinidir}/requirements.txt
-       django==1.8.0
-=======
 [tox]
-envlist = {py27,py33,py34}-{1.7}
+envlist = {py27,py33,py34}-{1.7,1.8}
 
 [testenv]
 commands = python runtests.py
@@ -47,4 +13,4 @@
 deps = 
     -r{toxinidir}/requirements.txt
     1.7: django==1.7.7
->>>>>>> f0ba48d8
+    1.8: django==1.8.0